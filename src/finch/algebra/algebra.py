--- conflicted
+++ resolved
@@ -90,8 +90,6 @@
             object and any additional arguments as input.
     """
     _properties[(cls, attr, prop)] = f
-    print(_properties)
-
 
 
 def fill_value(arg: Any) -> Any:
@@ -204,7 +202,6 @@
         ),
     )
 
-<<<<<<< HEAD
     for T in StableNumber:
         register_property(T, meth, "return_type", _return_type_reflexive(meth))
         register_property(T, rmeth, "return_type", _return_type_reflexive(rmeth))
@@ -235,38 +232,6 @@
     )
 
     for T in StableNumber:
-=======
-    for T in StableNumber:
-        register_property(T, meth, "return_type", _return_type_reflexive(meth))
-        register_property(T, rmeth, "return_type", _return_type_reflexive(rmeth))
-
-
-_unary_operators = {
-    operator.abs: "__abs__",
-    operator.pos: "__pos__",
-    operator.neg: "__neg__",
-}
-
-
-def _return_type_unary(meth):
-    def _return_type_closure(a):
-        return type(getattr(a(True), meth)())
-
-    return _return_type_closure
-
-
-for op, meth in _unary_operators.items():
-    (
-        register_property(
-            op,
-            "__call__",
-            "return_type",
-            lambda op, a, meth=meth: query_property(a, meth, "return_type"),
-        ),
-    )
-
-    for T in StableNumber:
->>>>>>> 1ed82c77
         register_property(T, meth, "return_type", _return_type_unary(meth))
 
 
@@ -332,13 +297,6 @@
         "init_value",
         lambda op, arg, meth=meth: query_property(arg, meth, "init_value", arg),
     )
-<<<<<<< HEAD
-
-# For min, max ...
-# register_property(min, '__call__', 'init_value', lambda op, arg: _min_init(element_type(arg)))
-# register_property(max, '__call__', 'init_value', lambda op, arg: _max_init(element_type(arg)))
-=======
->>>>>>> 1ed82c77
 
 for T in StableNumber:
     register_property(T, "__add__", "init_value", lambda a, b: a(False))
