--- conflicted
+++ resolved
@@ -6,11 +6,7 @@
 from typing import Any
 
 import numpy as np
-<<<<<<< HEAD
-from numpy.core.numeric import normalize_axis_tuple
-=======
 from numpy.lib.array_utils import normalize_axis_tuple
->>>>>>> 49033ce0
 
 from ..algebra import (
     TensorFormat,
@@ -936,7 +932,58 @@
     )
 
 
-<<<<<<< HEAD
+def sin(x) -> LazyTensor:
+    return elementwise(np.sin, defer(x))
+
+
+def sinh(x) -> LazyTensor:
+    return elementwise(np.sinh, defer(x))
+
+
+def cos(x) -> LazyTensor:
+    return elementwise(np.cos, defer(x))
+
+
+def cosh(x) -> LazyTensor:
+    return elementwise(np.cosh, defer(x))
+
+
+def tan(x) -> LazyTensor:
+    return elementwise(np.tan, defer(x))
+
+
+def tanh(x) -> LazyTensor:
+    return elementwise(np.tanh, defer(x))
+
+
+def asin(x) -> LazyTensor:
+    return elementwise(np.asin, defer(x))
+
+
+def asinh(x) -> LazyTensor:
+    return elementwise(np.asinh, defer(x))
+
+
+def acos(x) -> LazyTensor:
+    return elementwise(np.acos, defer(x))
+
+
+def acosh(x) -> LazyTensor:
+    return elementwise(np.acosh, defer(x))
+
+
+def atan(x) -> LazyTensor:
+    return elementwise(np.atan, defer(x))
+
+
+def atanh(x) -> LazyTensor:
+    return elementwise(np.atanh, defer(x))
+
+
+def atan2(x1, x2) -> LazyTensor:
+    return elementwise(np.atan2, defer(x1), defer(x2))
+
+
 def _fill_array(value, shape: tuple[int, ...]):
     if not shape:
         return value
@@ -986,56 +1033,4 @@
     """
     x = defer(x)
     d = var(x, axis=axis, correction=correction, keepdims=keepdims)
-    return pow(d, _fill_array(0.5, d.shape))
-=======
-def sin(x) -> LazyTensor:
-    return elementwise(np.sin, defer(x))
-
-
-def sinh(x) -> LazyTensor:
-    return elementwise(np.sinh, defer(x))
-
-
-def cos(x) -> LazyTensor:
-    return elementwise(np.cos, defer(x))
-
-
-def cosh(x) -> LazyTensor:
-    return elementwise(np.cosh, defer(x))
-
-
-def tan(x) -> LazyTensor:
-    return elementwise(np.tan, defer(x))
-
-
-def tanh(x) -> LazyTensor:
-    return elementwise(np.tanh, defer(x))
-
-
-def asin(x) -> LazyTensor:
-    return elementwise(np.asin, defer(x))
-
-
-def asinh(x) -> LazyTensor:
-    return elementwise(np.asinh, defer(x))
-
-
-def acos(x) -> LazyTensor:
-    return elementwise(np.acos, defer(x))
-
-
-def acosh(x) -> LazyTensor:
-    return elementwise(np.acosh, defer(x))
-
-
-def atan(x) -> LazyTensor:
-    return elementwise(np.atan, defer(x))
-
-
-def atanh(x) -> LazyTensor:
-    return elementwise(np.atanh, defer(x))
-
-
-def atan2(x1, x2) -> LazyTensor:
-    return elementwise(np.atan2, defer(x1), defer(x2))
->>>>>>> 49033ce0
+    return pow(d, _fill_array(0.5, d.shape))