--- conflicted
+++ resolved
@@ -547,11 +547,7 @@
     Return the minimum of input array ``arr`` along given axis.
     """
     x = defer(x)
-<<<<<<< HEAD
-    return reduce(builtins.min, x, axis=axis, keepdims=keepdims, init=init)
-=======
     return reduce(promote_min, x, axis=axis, keepdims=keepdims, init=init)
->>>>>>> b7f9a419
 
 
 def max(
@@ -566,8 +562,4 @@
     Return the maximum of input array ``arr`` along given axis.
     """
     x = defer(x)
-<<<<<<< HEAD
-    return reduce(builtins.max, x, axis=axis, keepdims=keepdims, init=init)
-=======
-    return reduce(promote_max, x, axis=axis, keepdims=keepdims, init=init)
->>>>>>> b7f9a419
+    return reduce(promote_max, x, axis=axis, keepdims=keepdims, init=init)