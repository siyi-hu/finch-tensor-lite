import operator
import builtins
from collections.abc import Callable
from dataclasses import dataclass
from typing import Any, Tuple
from itertools import accumulate
from numpy.core.numeric import normalize_axis_tuple
from ..algebra import return_type, fixpoint_type, init_value, element_type, fill_value
import numpy as np
from .overrides import AbstractOverrideTensor
import sys

from ..finch_logic import LogicNode
from ..finch_logic import (
    Immediate,
    Table,
    Alias,
    Field,
    Subquery,
    MapJoin,
    Aggregate,
    Reorder,
    Relabel,
)
from ..symbolic import gensym


def identify(data):
    lhs = Alias(gensym("A"))
    return Subquery(lhs, data)


@dataclass
class LazyTensor(AbstractOverrideTensor):
    data: LogicNode
    shape: Tuple
    fill_value: Any
    element_type: Any

    def override_module(self):
        return sys.modules[__name__]

    @property
    def ndim(self) -> int:
        return len(self.shape)

    def __add__(self, other):
        return add(self, defer(other))

    def __radd__(self, other):
        return add(defer(other), self)

    def __sub__(self, other):
        return subtract(self, defer(other))

    def __rsub__(self, other):
        return subtract(defer(other), self)

    def __mul__(self, other):
        return multiply(self, defer(other))

    def __rmul__(self, other):
        return multiply(defer(other), self)

    def __abs__(self):
        return abs(self)

    def __pos__(self):
        return positive(self)

    def __neg__(self):
        return negative(self)

def defer(arr) -> LazyTensor:
    """
    - defer(arr) -> LazyTensor:
    Converts an array into a LazyTensor. If the input is already a LazyTensor, it is returned as-is.
    Otherwise, it creates a LazyTensor representation of the input array.

    Parameters:
    - arr: The input array to be converted into a LazyTensor.

    Returns:
    - LazyTensor: A lazy representation of the input array.
    """
    if isinstance(arr, LazyTensor):
        return arr
    name = Alias(gensym("A"))
    idxs = [Field(gensym("i")) for _ in range(arr.ndim)]
    shape = tuple(arr.shape)
    tns = Subquery(name, Table(Immediate(arr), idxs))
    return LazyTensor(tns, shape, fill_value(arr), element_type(arr))


def permute_dims(arg, /, axis: Tuple[int, ...]) -> LazyTensor:
    """
    Permutes the axes (dimensions) of an array ``x``.

    Parameters
    ----------
    x: array
        input array.
    axes: Tuple[int, ...]
        tuple containing a permutation of ``(0, 1, ..., N-1)`` where ``N`` is the number of axes (dimensions) of ``x``.

    Returns
    -------
    out: array
        an array containing the axes permutation. The returned array must have the same data type as ``x``.
    """
    arg = defer(arg)
    axis = normalize_axis_tuple(axis, arg.ndim + len(axis))
    idxs = [Field(gensym("i")) for _ in range(arg.ndim)]
    return LazyTensor(
        Reorder(Relabel(arg.data, idxs), [idxs[i] for i in axis]),
        [arg.shape[i] for i in axis],
        arg.fill_value,
        arg.element_type,
    )


def expand_dims(
    x,
    /,
    axis: int | tuple[int, ...] = 0,
) -> LazyTensor:
    """
    Expands the shape of an array by inserting a new axis (dimension) of size one at the position specified by ``axis``.

    Parameters
    ----------
    x: array
        input array.
    axis: int
        axis position (zero-based). If ``x`` has rank (i.e, number of dimensions) ``N``, a valid ``axis`` must reside on the closed-interval ``[-N-1, N]``. If provided a negative ``axis``, the axis position at which to insert a singleton dimension must be computed as ``N + axis + 1``. Hence, if provided ``-1``, the resolved axis position must be ``N`` (i.e., a singleton dimension must be appended to the input array ``x``). If provided ``-N-1``, the resolved axis position must be ``0`` (i.e., a singleton dimension must be prepended to the input array ``x``).

    Returns
    -------
    out: array
        an expanded output array having the same data type as ``x``.

    Raises
    ------
    IndexError
        If provided an invalid ``axis`` position, an ``IndexError`` should be raised.
    """
    x = defer(x)
    if isinstance(axis, int):
        axis = (axis,)
    axis = normalize_axis_tuple(axis, x.ndim + len(axis))
    assert len(axis) == len(set(axis)), "axis must be unique"
    assert set(axis).issubset(range(x.ndim + len(axis))), "Invalid axis"
    offset = [0] * (x.ndim + len(axis))
    for d in axis:
        offset[d] = 1
    offset = list(accumulate(offset))
    idxs_1 = [Field(gensym("i")) for _ in range(x.ndim)]
    idxs_2 = [
        Field(gensym("i")) if n in axis else idxs_1[n - offset[n]]
        for n in range(x.ndim + len(axis))
    ]
    data_2 = Reorder(Relabel(x.data, idxs_1), idxs_2)
    shape_2 = tuple(
        1 if n in axis else x.shape[n - offset[n]] for n in range(x.ndim + len(axis))
    )
    return LazyTensor(data_2, shape_2, x.fill_value, x.element_type)


def squeeze(
    x,
    /,
    axis: int | tuple[int, ...],
) -> LazyTensor:
    """
    Removes singleton dimensions (axes) from ``x``.

    Parameters
    ----------
    x: array
        input array.
    axis: Union[int, Tuple[int, ...]]
        axis (or axes) to squeeze.

    Returns
    -------
    out: array
        an output array having the same data type and elements as ``x``.

    Raises
    ------
    ValueError
        If a specified axis has a size greater than one (i.e., it is not a
        singleton dimension), a ``ValueError`` should be raised.
    """
    x = defer(x)
    if isinstance(axis, int):
        axis = (axis,)
    axis = normalize_axis_tuple(axis, x.ndim)
    assert len(axis) == len(set(axis)), "axis must be unique"
    assert set(axis).issubset(range(x.ndim)), "Invalid axis"
    assert all(x.shape[d] == 1 for d in axis), "axis to drop must have size 1"
    newaxis = [n for n in range(x.ndim) if n not in axis]
    idxs_1 = [Field(gensym("i")) for _ in range(x.ndim)]
    idxs_2 = [idxs_1[n] for n in newaxis]
    data_2 = Reorder(Relabel(x.data, idxs_1), idxs_2)
    shape_2 = tuple(x.shape[n] for n in newaxis)
    return LazyTensor(data_2, shape_2, x.fill_value, x.element_type)


def reduce(
    op: Callable,
    x,
    /,
    *,
    axis: int | tuple[int, ...] | None = None,
    dtype=None,
    keepdims: bool = False,
    init=None,
):
    """
    Reduces the input array ``x`` with the binary operator ``op``. Reduces along
    the specified `axis`, with an initial value `init`.

    Parameters
    ----------
    x: array
        input array. Should have a numeric data type.
    axis: Optional[Union[int, Tuple[int, ...]]]
        axis or axes along which reduction must be computed. By default, the reduction must be computed over the entire array. If a tuple of integers, reductions must be computed over multiple axes. Default: ``None``.

    dtype: Optional[dtype]
        data type of the returned array. If ``None``, a suitable data type will be calculated.

    keepdims: bool
        if ``True``, the reduced axes (dimensions) must be included in the result as singleton dimensions, and, accordingly, the result must be compatible with the input array (see :ref:`broadcasting`). Otherwise, if ``False``, the reduced axes (dimensions) must not be included in the result. Default: ``False``.

    init: Optional
        Initial value for the reduction. If ``None``, a suitable initial value will be calculated. The initial value must be compatible with the operation defined by ``op``. For example, if ``op`` is addition, the initial value should be zero; if ``op`` is multiplication, the initial value should be one.

    Returns
    -------
    out: array
        If the reduction was computed over the entire array, a zero-dimensional array containing the reduction; otherwise, a non-zero-dimensional array containing the reduction. The returned array must have a data type as described by the ``dtype`` parameter above.
    """
    x = defer(x)
    if init is None:
        init = init_value(op, x.element_type)
    if axis is None:
        axis = tuple(range(x.ndim))
    axis = normalize_axis_tuple(axis, x.ndim)
    shape = tuple(x.shape[n] for n in range(x.ndim) if n not in axis)
    fields = [Field(gensym("i")) for _ in range(x.ndim)]
    data = Aggregate(
        Immediate(op),
        Immediate(init),
        Relabel(x.data, fields),
        [fields[i] for i in axis],
    )
    if keepdims:
        keeps = [fields[i] if i in axis else Field(gensym("j")) for i in range(x.ndim)]
        data = Reorder(data, keeps)
        shape = [shape[i] if i in axis else 1 for i in range(x.ndim)]
    if dtype is None:
        dtype = fixpoint_type(op, init, x.element_type)
    return LazyTensor(identify(data), shape, init, dtype)


def elementwise(f: Callable, *args) -> LazyTensor:
    """
        elementwise(f, *args) -> LazyTensor:

    Applies the function f elementwise to the given arguments, following
    [broacasting rules](https://numpy.org/doc/stable/user/basics.broadcasting.html).
    The function f should be a callable that takes the same number of arguments
    as the number of tensors passed to `elementwise`.

    The function will automatically handle broadcasting of the input tensors to
    ensure they have compatible shapes.  For example, `elementwise(operator.add,
    x, y)` is equivalent to `x + y`.

    Parameters:
    - f: The function to apply elementwise.
    - *args: The tensors to apply the function to. These tensors should be
        compatible for broadcasting.

    Returns:
    - LazyTensor: The tensor, `out`, of results from applying `f` elementwise to
    the input tensors.  After broadcasting the arguments to the same shape, for
    each index `i`, `out[*i] = f(args[0][*i], args[1][*i], ...)`.
    """
    args = list(map(defer, args))
    ndim = builtins.max([arg.ndim for arg in args])
    shape = tuple(
        builtins.max(
            [
                arg.shape[i - ndim + arg.ndim] if i - ndim + arg.ndim >= 0 else 1
                for arg in args
            ]
        )
        for i in range(ndim)
    )
    idxs = [Field(gensym("i")) for _ in range(ndim)]
    bargs = []
    for arg in args:
        idims = []
        odims = []
        for i in range(ndim - arg.ndim, ndim):
            if arg.shape[i - ndim + arg.ndim] == shape[i]:
                idims.append(idxs[i])
                odims.append(idxs[i])
            else:
                if arg.shape[i - ndim + arg.ndim] != 1:
                    raise ValueError("Invalid shape for broadcasting")
                idims.append(Field(gensym("j")))
        bargs.append(Reorder(Relabel(arg.data, tuple(idims)), tuple(odims)))
    data = MapJoin(Immediate(f), tuple(bargs))
    new_fill_value = f(*[x.fill_value for x in args])
    new_element_type = return_type(f, *[x.element_type for x in args])
    return LazyTensor(identify(data), shape, new_fill_value, new_element_type)


def sum(
    x,
    /,
    *,
    axis: int | tuple[int, ...] | None = None,
    dtype=None,
    keepdims: bool = False,
):
    x = defer(x)
    return reduce(operator.add, x, axis=axis, dtype=dtype, keepdims=keepdims)


def prod(
    x,
    /,
    *,
    axis: int | tuple[int, ...] | None = None,
    dtype=None,
    keepdims: bool = False,
):
    x = defer(x)
    return reduce(operator.mul, x, axis=axis, dtype=dtype, keepdims=keepdims)
<<<<<<< HEAD


def add(x1, x2) -> LazyTensor:
    return elementwise(operator.add, defer(x1), defer(x2))


def subtract(x1, x2) -> LazyTensor:
    return elementwise(operator.sub, defer(x1), defer(x2))


def multiply(x1, x2) -> LazyTensor:
    return elementwise(operator.mul, defer(x1), defer(x2))


def abs(x) -> LazyTensor:
    return elementwise(operator.abs, defer(x))


def positive(x) -> LazyTensor:
    return elementwise(operator.pos, defer(x))


def negative(x) -> LazyTensor:
    return elementwise(operator.neg, defer(x))


def any(
        arr: LazyTensor,
        /,
        *,
        axis: int | tuple[int, ...] | None = None,
        keepdims: bool = False
    ) -> LazyTensor:
    """
    Test whether any element of input array ``arr`` along given axis is True.
    """
    return reduce(operator.or_, arr, axis=axis, keepdims=keepdims, init=arr.fill_value)

def all(
        arr: LazyTensor,
        /,
        *,
        axis: int | tuple[int, ...] | None = None,
        keepdims: bool = False
    ) -> LazyTensor:
    """
    Test whether all elements of input array ``arr`` along given axis are True.
    """
    return reduce(operator.and_, arr, axis=axis, keepdims=keepdims, init=arr.fill_value)

def min(
        arr: LazyTensor,
        /,
        *,
        axis: int | tuple[int, ...] | None = None,
        keepdims: bool = False    
    ) -> LazyTensor:
    """
    Return the minimum of input array ``arr`` along given axis.
    """
    return reduce(builtins.min, arr, axis=axis, keepdims=keepdims, init=arr.fill_value)

def max(
        arr: LazyTensor,
        /,
        *,
        axis: int | tuple[int, ...] | None = None,
        keepdims: bool = False
    ) -> LazyTensor:
    """
    Return the maximum of input array ``arr`` along given axis.
    """
    return reduce(builtins.max, arr, axis=axis, keepdims=keepdims, init=arr.fill_value)


def mean(
        arr: LazyTensor,
        /,
        *,
        axis: int | tuple[int, ...] | None = None,
        keepdims: bool = False
    ) -> LazyTensor:
    """
    Calculates the arithmetic mean of the input array ``arr``.
    """
    origin = np.asarray(arr.shape)
    ele_no = origin[axis]
    n = defer(np.full(np.delete(origin, axis), ele_no, dtype=int))

    s = sum(arr, axis=axis, keepdims=keepdims)

    return elementwise(operator.truediv, s, n)

def var(
        arr: LazyTensor,
        /,
        *,
        axis: int | tuple[int, ...] | None = None,
        correction: int | float = 0.0,
        keepdims: bool = False
    ) -> LazyTensor:
    """
    Calculates the variance of the input array ``arr``.
    """
    origin = np.asarray(arr.shape)
    ele_no = origin[axis]
    n = defer(np.full(np.delete(origin, axis), ele_no, dtype=int))

    m = mean(arr, axis=axis, keepdims=keepdims)
    # TODO: Confirm whether we have broadcasting or reshape interface for lazyTensor
    # v = elementwise(operator.sub, arr, m)
    # v2 = elementwise(operator.mul, v, v)
    # return elementwise(operator.truediv, sum(v, axis=axis, keepdims=keepdims), n)

    return reduce(operator.add, arr, axis=axis, keepdims=keepdims, init=arr.fill_value)

def std(
        arr: LazyTensor,
        /,
        *,
        axis: int | tuple[int, ...] | None = None,
        correction: int | float = 0.0,
        keepdims: bool = False
    ) -> LazyTensor:
    """
    Calculates the standard deviation of the input array ``arr``.
    """
    # TODO: Need sqrt operator?
    # d = var(arr, axis=axis, keepdims=keepdims, correction=correction)
    # return elementwise(operator.sqrt, d)
    return reduce(operator.add, arr, axis=axis, keepdims=keepdims, init=arr.fill_value)

def argmin(
        arr: LazyTensor,
        /,
        *,
        axis: int | tuple[int, ...] | None = None,
        keepdims: bool = False
    ) -> LazyTensor:
    """
    Returns the indices of the minimum values along a specified axis.
    """
    return reduce(operator.add, arr, axis=axis, keepdims=keepdims, init=arr.fill_value)

def argmax(
        arr: LazyTensor,
        /,
        *,
        axis: int | tuple[int, ...] | None = None,
        keepdims: bool = False
    ) -> LazyTensor:
    """
    Returns the indices of the maximum values along a specified axis.
    """
    return reduce(operator.add, arr, axis=axis, keepdims=keepdims, init=arr.fill_value)
=======


def add(x1, x2) -> LazyTensor:
    return elementwise(operator.add, defer(x1), defer(x2))


def subtract(x1, x2) -> LazyTensor:
    return elementwise(operator.sub, defer(x1), defer(x2))


def multiply(x1, x2) -> LazyTensor:
    return elementwise(operator.mul, defer(x1), defer(x2))


def abs(x) -> LazyTensor:
    return elementwise(operator.abs, defer(x))


def positive(x) -> LazyTensor:
    return elementwise(operator.pos, defer(x))


def negative(x) -> LazyTensor:
    return elementwise(operator.neg, defer(x))
>>>>>>> 1ed82c77
<|MERGE_RESOLUTION|>--- conflicted
+++ resolved
@@ -341,7 +341,6 @@
 ):
     x = defer(x)
     return reduce(operator.mul, x, axis=axis, dtype=dtype, keepdims=keepdims)
-<<<<<<< HEAD
 
 
 def add(x1, x2) -> LazyTensor:
@@ -365,161 +364,4 @@
 
 
 def negative(x) -> LazyTensor:
-    return elementwise(operator.neg, defer(x))
-
-
-def any(
-        arr: LazyTensor,
-        /,
-        *,
-        axis: int | tuple[int, ...] | None = None,
-        keepdims: bool = False
-    ) -> LazyTensor:
-    """
-    Test whether any element of input array ``arr`` along given axis is True.
-    """
-    return reduce(operator.or_, arr, axis=axis, keepdims=keepdims, init=arr.fill_value)
-
-def all(
-        arr: LazyTensor,
-        /,
-        *,
-        axis: int | tuple[int, ...] | None = None,
-        keepdims: bool = False
-    ) -> LazyTensor:
-    """
-    Test whether all elements of input array ``arr`` along given axis are True.
-    """
-    return reduce(operator.and_, arr, axis=axis, keepdims=keepdims, init=arr.fill_value)
-
-def min(
-        arr: LazyTensor,
-        /,
-        *,
-        axis: int | tuple[int, ...] | None = None,
-        keepdims: bool = False    
-    ) -> LazyTensor:
-    """
-    Return the minimum of input array ``arr`` along given axis.
-    """
-    return reduce(builtins.min, arr, axis=axis, keepdims=keepdims, init=arr.fill_value)
-
-def max(
-        arr: LazyTensor,
-        /,
-        *,
-        axis: int | tuple[int, ...] | None = None,
-        keepdims: bool = False
-    ) -> LazyTensor:
-    """
-    Return the maximum of input array ``arr`` along given axis.
-    """
-    return reduce(builtins.max, arr, axis=axis, keepdims=keepdims, init=arr.fill_value)
-
-
-def mean(
-        arr: LazyTensor,
-        /,
-        *,
-        axis: int | tuple[int, ...] | None = None,
-        keepdims: bool = False
-    ) -> LazyTensor:
-    """
-    Calculates the arithmetic mean of the input array ``arr``.
-    """
-    origin = np.asarray(arr.shape)
-    ele_no = origin[axis]
-    n = defer(np.full(np.delete(origin, axis), ele_no, dtype=int))
-
-    s = sum(arr, axis=axis, keepdims=keepdims)
-
-    return elementwise(operator.truediv, s, n)
-
-def var(
-        arr: LazyTensor,
-        /,
-        *,
-        axis: int | tuple[int, ...] | None = None,
-        correction: int | float = 0.0,
-        keepdims: bool = False
-    ) -> LazyTensor:
-    """
-    Calculates the variance of the input array ``arr``.
-    """
-    origin = np.asarray(arr.shape)
-    ele_no = origin[axis]
-    n = defer(np.full(np.delete(origin, axis), ele_no, dtype=int))
-
-    m = mean(arr, axis=axis, keepdims=keepdims)
-    # TODO: Confirm whether we have broadcasting or reshape interface for lazyTensor
-    # v = elementwise(operator.sub, arr, m)
-    # v2 = elementwise(operator.mul, v, v)
-    # return elementwise(operator.truediv, sum(v, axis=axis, keepdims=keepdims), n)
-
-    return reduce(operator.add, arr, axis=axis, keepdims=keepdims, init=arr.fill_value)
-
-def std(
-        arr: LazyTensor,
-        /,
-        *,
-        axis: int | tuple[int, ...] | None = None,
-        correction: int | float = 0.0,
-        keepdims: bool = False
-    ) -> LazyTensor:
-    """
-    Calculates the standard deviation of the input array ``arr``.
-    """
-    # TODO: Need sqrt operator?
-    # d = var(arr, axis=axis, keepdims=keepdims, correction=correction)
-    # return elementwise(operator.sqrt, d)
-    return reduce(operator.add, arr, axis=axis, keepdims=keepdims, init=arr.fill_value)
-
-def argmin(
-        arr: LazyTensor,
-        /,
-        *,
-        axis: int | tuple[int, ...] | None = None,
-        keepdims: bool = False
-    ) -> LazyTensor:
-    """
-    Returns the indices of the minimum values along a specified axis.
-    """
-    return reduce(operator.add, arr, axis=axis, keepdims=keepdims, init=arr.fill_value)
-
-def argmax(
-        arr: LazyTensor,
-        /,
-        *,
-        axis: int | tuple[int, ...] | None = None,
-        keepdims: bool = False
-    ) -> LazyTensor:
-    """
-    Returns the indices of the maximum values along a specified axis.
-    """
-    return reduce(operator.add, arr, axis=axis, keepdims=keepdims, init=arr.fill_value)
-=======
-
-
-def add(x1, x2) -> LazyTensor:
-    return elementwise(operator.add, defer(x1), defer(x2))
-
-
-def subtract(x1, x2) -> LazyTensor:
-    return elementwise(operator.sub, defer(x1), defer(x2))
-
-
-def multiply(x1, x2) -> LazyTensor:
-    return elementwise(operator.mul, defer(x1), defer(x2))
-
-
-def abs(x) -> LazyTensor:
-    return elementwise(operator.abs, defer(x))
-
-
-def positive(x) -> LazyTensor:
-    return elementwise(operator.pos, defer(x))
-
-
-def negative(x) -> LazyTensor:
-    return elementwise(operator.neg, defer(x))
->>>>>>> 1ed82c77
+    return elementwise(operator.neg, defer(x))