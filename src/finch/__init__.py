--- conflicted
+++ resolved
@@ -66,8 +66,6 @@
     "floordiv",
     "mod",
     "pow",
-<<<<<<< HEAD
-=======
     "AbstractEagerTensor",
     "LazyTensor",
     "fill_value",
@@ -76,7 +74,6 @@
     "AbstractBuffer",
     "NumpyBuffer",
     "NumpyBufferFormat",
->>>>>>> 1c478594
     "min",
     "max",
     "any",
